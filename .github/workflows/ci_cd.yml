name: CI

on:
  workflow_dispatch:
  schedule: # UTC at 0300
    - cron: "0 3 * * *"
  pull_request:
  push:
    tags:
      - "*"
    branches:
      - main

env:
  PYMECHANICAL_VERSION: '23.2'
  RESET_EXAMPLES_CACHE: 0
  RESET_DOC_BUILD_CACHE: 0

concurrency:
  group: ${{ github.workflow }}-${{ github.ref }}
  cancel-in-progress: true

permissions:
  contents: write
  pull-requests: write
  packages: read

jobs:

  style:
    name: Code style
    runs-on: ubuntu-latest
    steps:
      - name: Install Git and checkout project
        uses: actions/checkout@v2
      - name: Set up Python
        uses: actions/setup-python@v4
        with:
          python-version: ${{ env.MAIN_PYTHON_VERSION }}
      - name: Install dependencies
        run: |
          python -m pip install --upgrade pip tox
      - name: Test with tox
        run: tox -e style

  doc-style:
    name: Documentation Style Check
    runs-on: ubuntu-latest
    steps:
      - name: PyAnsys documentation style checks
        uses: pyansys/actions/doc-style@v4
        with:
          token: ${{ secrets.GITHUB_TOKEN }}

  doc-build:
    name: Documentation building
    # Switch to ubuntu-latest when experimenting with the pipeline.
    # The doc build mostly works there but running mechanical is extremely slow (5 hours for one simple example).
    runs-on: public-ubuntu-latest-8-cores
    # runs-on: ubuntu-latest
    container:
      image: ghcr.io/pyansys/pymechanical/mechanical:v23.2.0
      options: --entrypoint /bin/bash
    #needs: [style, doc-style] # uncomment when code style vale check is fixed.

    steps:
      - name: Install system dependencies
        run: |
          apt update
          apt install -y sudo curl lsb-release python3-pip python-is-python3
          apt install -y zip pandoc libgl1-mesa-glx xvfb texlive-latex-extra latexmk nodejs npm graphviz
          apt install -y tini
          # apt install -y mesa-utils
          # pip install --trusted-host pypi.org --trusted-host pypi.python.org --trusted-host files.pythonhosted.org
          npm install -g @mermaid-js/mermaid-cli

      - name: Install Git and checkout project
        uses: actions/checkout@v3

      - name: Install Python requirements
        run: pip install -r requirements/requirements_doc.txt

      # - name: Test virtual framebuffer
      #  run: |
      #    xvfb-run python .ci/display_test.py

      - name: Retrieve PyMechanial version
        run: |
          echo "PYMECHANICAL_VERSION=$(python -c 'from ansys.mechanical.core import __version__; print(__version__)')" >> $GITHUB_ENV
          echo "PyMechanical version is: $(python -c "from ansys.mechanical.core import __version__; print(__version__)")"
        id: version

      - name: Cache Basic examples
        uses: actions/cache@v3
        with:
          path: doc/source/basic
          key: Examples-v${{ env.RESET_EXAMPLES_CACHE }}-${{ env.PYMECHANICAL_VERSION }}-${{ github.sha }}
          restore-keys: |
            Examples-v${{ env.RESET_EXAMPLES_CACHE }}-${{ env.PYMECHANICAL_VERSION }}

      - name: "Cache docs build directory"
        uses: actions/cache@v3
        with:
          path: doc/_build
          key: doc-build-v${{ env.RESET_DOC_BUILD_CACHE }}-${{ env.PYMECHANICAL_VERSION }}-${{ github.sha }}
          restore-keys: |
            doc-build-v${{ env.RESET_DOC_BUILD_CACHE }}-${{ env.PYMECHANICAL_VERSION }}

      - name: build doc
        env:
          SPHINXOPTS: '-j auto'
<<<<<<< HEAD
          ANSYS_WORKBENCH_LOGGING_FILTER_LEVEL: "2"
=======
          ANSYS_WORKBENCH_LOGGING_FILTER_LEVEL: 0
>>>>>>> 09f6f706
        run: |
          /install/ansys_inc/v232/aisol/.workbench_lite tini xvfb-run make -C doc html
          /install/ansys_inc/v232/aisol/.workbench_lite tini xvfb-run make -C doc pdf

      - name: Upload HTML Documentation
        uses: actions/upload-artifact@v3
        with:
          name: documentation-html
          path: doc/_build/html
          retention-days: 7

      - name: Deploy
        if: contains(github.ref, 'refs/heads/main')
        uses: JamesIves/github-pages-deploy-action@v4.4.1
        with:
          token: ${{ secrets.GITHUB_TOKEN }}
          branch: gh-pages
          folder: doc/_build/html
          clean: true
          single-commit: true

      - name: Build PDF Documentation
        working-directory: doc
        run: make pdf

      - name: Upload PDF Documentation
        uses: actions/upload-artifact@v3
        with:
          name: documentation-pdf
          path: doc/_build/latex/*.pdf
          retention-days: 7

  release:
    if: github.event_name == 'push' && contains(github.ref, 'refs/tags')
    needs: [style, doc-build] #docs-style
    runs-on: ubuntu-latest
    steps:
      - uses: actions/checkout@v3

      - uses: actions/download-artifact@v3

      - name: Display structure of downloaded files
        run: ls -R

      - name: Zip HTML documentation
        uses: vimtor/action-zip@v1.1
        with:
          files: documentation-html
          dest: documentation-html.zip

      - name: Release
        uses: softprops/action-gh-release@v1
        with:
          generate_release_notes: true
          files: |
            ./documentation-html.zip
            ./documentation-pdf/*.pdf<|MERGE_RESOLUTION|>--- conflicted
+++ resolved
@@ -109,11 +109,7 @@
       - name: build doc
         env:
           SPHINXOPTS: '-j auto'
-<<<<<<< HEAD
-          ANSYS_WORKBENCH_LOGGING_FILTER_LEVEL: "2"
-=======
           ANSYS_WORKBENCH_LOGGING_FILTER_LEVEL: 0
->>>>>>> 09f6f706
         run: |
           /install/ansys_inc/v232/aisol/.workbench_lite tini xvfb-run make -C doc html
           /install/ansys_inc/v232/aisol/.workbench_lite tini xvfb-run make -C doc pdf
