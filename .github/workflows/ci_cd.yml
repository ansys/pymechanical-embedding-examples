--- conflicted
+++ resolved
@@ -64,14 +64,16 @@
           add-apt-repository ppa:deadsnakes/ppa -y
           apt install -y python${{ env.MAIN_PYTHON_VERSION }} python${{ env.MAIN_PYTHON_VERSION }}-venv
           python${{ env.MAIN_PYTHON_VERSION }} -m venv /env
+          apt install --reinstall ca-certificates
+          apt install lsb-release xvfb software-properties-common make -y
+          add-apt-repository ppa:deadsnakes/ppa -y
+          apt install -y python${{ env.MAIN_PYTHON_VERSION }} python${{ env.MAIN_PYTHON_VERSION }}-venv
+          python${{ env.MAIN_PYTHON_VERSION }} -m venv /env
 
       - name: Install Python requirements
         run: |
           . /env/bin/activate
-<<<<<<< HEAD
           pip install --upgrade pip
-=======
->>>>>>> b7fc4e7e
           pip install -r requirements/requirements_doc.txt
 
       - name: Build docs
@@ -81,6 +83,7 @@
           ANSYSLMD_LICENSE_FILE: 1055@${{ secrets.LICENSE_SERVER }}
           ANSYS_WORKBENCH_LOGGING_FILTER_LEVEL: 0
         run: |
+          . /env/bin/activate
           . /env/bin/activate
           xvfb-run mechanical-env make -C doc html > doc_build_output.txt 2>&1 || true
           cat doc_build_output.txt
