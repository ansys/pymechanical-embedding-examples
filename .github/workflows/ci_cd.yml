--- conflicted
+++ resolved
@@ -58,7 +58,7 @@
     steps:
 
       - name: Install Git and checkout project
-        uses: actions/checkout@v3
+        uses: actions/checkout@v4
 
       - name: Set up Python
         run: |
@@ -78,12 +78,6 @@
           # pip3 install --trusted-host pypi.org --trusted-host pypi.python.org --trusted-host files.pythonhosted.org
           npm install -g @mermaid-js/mermaid-cli
 
-<<<<<<< HEAD
-=======
-      - name: Install Git and checkout project
-        uses: actions/checkout@v4
-
->>>>>>> d052b1f0
       - name: Install Python requirements
         run: |
           pip3 install -r requirements/requirements_doc.txt
