name: CI

on:
  workflow_dispatch:
  pull_request:
  push:
    tags:
      - "*"
    branches:
      - main

env:
<<<<<<< HEAD
  MAIN_PYTHON_VERSION: '3.12'
=======
  MAIN_PYTHON_VERSION: '3.11'
>>>>>>> 3f4ff87d

concurrency:
  group: ${{ github.workflow }}-${{ github.ref }}
  cancel-in-progress: true

permissions:
  contents: write
  pull-requests: write
  packages: read

jobs:

  style:
    name: Code style
    runs-on: ubuntu-latest
    steps:
      - name: PyAnsys code style checks
        uses: ansys/actions/code-style@v9
        with:
          python-version: ${{ env.MAIN_PYTHON_VERSION }}
          use-python-cache: false

  doc-style:
    name: Documentation Style Check
    runs-on: ubuntu-latest
    steps:
      - name: PyAnsys documentation style checks
        uses: ansys/actions/doc-style@v9
        with:
          token: ${{ secrets.GITHUB_TOKEN }}

  doc-build:
    name: Documentation building
    runs-on: public-ubuntu-latest-8-cores
    timeout-minutes: 60
    container:
      image: ghcr.io/ansys/mechanical:25.1.0
      options: --entrypoint /bin/bash
    needs: [style, doc-style]

    steps:

      - name: Install Git and checkout project
        uses: actions/checkout@v4

      - name: Set up Python
        run: |
          apt update
          apt install --reinstall ca-certificates
          apt install lsb-release xvfb software-properties-common make -y
          add-apt-repository ppa:deadsnakes/ppa -y
          apt install -y python${{ env.MAIN_PYTHON_VERSION }} python${{ env.MAIN_PYTHON_VERSION }}-venv
          python${{ env.MAIN_PYTHON_VERSION }} -m venv /env

      - name: Install Python requirements
        run: |
          . /env/bin/activate
          pip install --upgrade pip
          pip install -r requirements/requirements_doc.txt

      - name: Build docs
        env:
          SPHINXOPTS: '-j auto'
          LICENSE_SERVER: ${{ secrets.LICENSE_SERVER }}
          ANSYSLMD_LICENSE_FILE: 1055@${{ secrets.LICENSE_SERVER }}
          ANSYS_WORKBENCH_LOGGING_FILTER_LEVEL: 0
        run: |
          . /env/bin/activate
          . /env/bin/activate
          xvfb-run mechanical-env make -C doc html > doc_build_output.txt 2>&1 || true
          cat doc_build_output.txt
          #
          # Check if "build succeeded" string is present in doc_build_output.txt
          #
          if grep -q "build succeeded" doc_build_output.txt; then
            echo "Documentation building succeeded"
            exit 0
          else
            echo "Documentation building failed"
            exit 1
          fi
      - name: Link check
        env:
          SPHINXOPTS: '-j auto -W --keep-going'
        run: |
          . /env/bin/activate
          xvfb-run make -C doc linkcheck > doc_linkcheck_output.txt 2>&1 || true
          cat doc_linkcheck_output.txt
          if grep -q "build succeeded" doc_build_output.txt; then
            echo "LinkCheck  succeeded"
            exit 0
          else
            echo "LinkCheck failed"
            exit 1
          fi
      - name: Upload HTML Documentation
        uses: actions/upload-artifact@v4
        with:
          name: documentation-html
          path: doc/_build/html
          retention-days: 7

  doc-deploy:
    name: Documentation deploy
    runs-on: ubuntu-latest
    needs: [doc-build]

    steps:

      - name: Checkout
        uses: actions/checkout@v4

      - name: Download Artifacts
        uses: actions/download-artifact@v4
        with:
          name: documentation-html
          path: documentation-html

      - name: List all files
        run: ls -R .

      - name: Deploy to GitHub Pages
        if: contains(github.ref, 'refs/heads/main')
        uses: JamesIves/github-pages-deploy-action@v4
        with:
          token: ${{ secrets.GITHUB_TOKEN }}
          branch: gh-pages
          folder: documentation-html/
          clean: true
          single-commit: true<|MERGE_RESOLUTION|>--- conflicted
+++ resolved
@@ -10,11 +10,7 @@
       - main
 
 env:
-<<<<<<< HEAD
   MAIN_PYTHON_VERSION: '3.12'
-=======
-  MAIN_PYTHON_VERSION: '3.11'
->>>>>>> 3f4ff87d
 
 concurrency:
   group: ${{ github.workflow }}-${{ github.ref }}
